<<<<<<< HEAD
import { classNames } from "../../lib/utils";
import { Button } from "../Button";
=======
import { classNames } from "@app/lib/utils";
import { Button } from "@app/components/Button";
>>>>>>> 4e8d5c20
import { checkDatasetData } from "@app/lib/datasets";
import TextareaAutosize from "react-textarea-autosize";
import { useState, useEffect, useRef } from "react";
import dynamic from "next/dynamic";
import {
  PlusIcon,
  PlusCircleIcon,
  XCircleIcon,
} from "@heroicons/react/20/solid";
import {
  ArrowUpOnSquareStackIcon,
  ArrowDownOnSquareIcon,
} from "@heroicons/react/24/outline";
import "@uiw/react-textarea-code-editor/dist.css";

const CodeEditor = dynamic(
  () => import("@uiw/react-textarea-code-editor").then((mod) => mod.default),
  { ssr: false }
);

const defaultData = [
  {
    question: "What is 12*4?",
    answer: "48",
  },
  {
    question: "What is 56/7?",
    answer: "8",
  },
  {
    question: "What is 43-78?",
    answer: "-35",
  },
  {
    question: "What is 2+2?",
    answer: "4",
  },
  {
    question: "What is 5^2?",
    answer: "25",
  },
  {
    question: "What is 81/9?",
    answer: "9",
  },
  {
    question: "What is 5-24?",
    answer: "-19",
  },
  {
    question: "What is 67*4?",
    answer: "268",
  },
  {
    question: "What is 5*6?",
    answer: "30",
  },
  {
    question: "What is 2^7?",
    answer: "128",
  },
  {
    question: "What is 7*6?",
    answer: "42",
  },
  {
    question: "What is 23*9?",
    answer: "207",
  },
];

const genDefaultDataset = () => {
  const shuffled = defaultData.map((a) => a);
  shuffled.sort(() => 0.5 - Math.random());
  return shuffled.slice(0, 3);
};

export default function DatasetView({
  readOnly,
  datasets,
  dataset,
  onUpdate,
  nameDisabled,
}) {
  const fileInputRef = useRef(null);

  if (!dataset) {
    dataset = {
      name: "",
      description: "",
      data: genDefaultDataset(),
    };
  }
  if (!datasets) {
    datasets = [];
  }

  const [datasetName, setDatasetName] = useState(dataset.name);
  const [datasetNameError, setDatasetNameError] = useState(null);
  const [datasetDescription, setDatasetDescription] = useState(
    dataset.description
  );
  const [datasetData, setDatasetData] = useState(dataset.data);

  if (!dataset.keys) {
    dataset.keys = [];
    try {
      dataset.keys = checkDatasetData(datasetData);
    } catch (e) {
      // no-op
    }
  }
  const [datasetKeys, setDatasetKeys] = useState(dataset.keys);
  const [datasetTypes, setDatasetTypes] = useState([]);
  const [datasetInitializing, setDatasetInitializing] = useState(true);

  const datasetNameValidation = () => {
    let valid = true;

    let exists = false;
    datasets.forEach((d) => {
      if (d.name == datasetName && d.name != dataset.name) {
        exists = true;
      }
    });
    if (exists) {
      setDatasetNameError("A dataset with the same name already exists");
      valid = false;
    } else if (datasetName.length == 0) {
      setDatasetNameError(null);
      valid = false;
    } else if (!datasetName.match(/^[a-zA-Z0-9\._\-]+$/)) {
      setDatasetNameError(
        "Dataset name must only contain letters, numbers, and the characters `._-`"
      );
      valid = false;
    } else {
      setDatasetNameError(null);
    }

    return valid;
  };

  const datasetTypesValidation = () => {
    // Initial inference of types
    if (datasetTypes.length == 0) {
      inferDatasetTypes();
    }

    // Check that all types are valid
    let valid = true;
    datasetData.map((d) => {
      datasetKeys.map((k) => {
        if (getValueType(d[k]) !== datasetTypes[datasetKeys.indexOf(k)]) {
          valid = false;
        }
      });
    });

    return valid;
  };

  // Export the dataset with correct types (post-editing and validation)
  const exportDataset = () => {
    let finalDataset = [];

    datasetData.map((d, i) => {
      let entry = {};
      datasetKeys.map((k) => {
        entry[k] = datasetData[i][k];
        let type = datasetTypes[datasetKeys.indexOf(k)];
        try {
          // Save objects, numbers, and booleans with their proper types
          if (type !== "string") {
            entry[k] = JSON.parse(entry[k]);
          }
        } catch (err) {
          // no-op
        }
      });
      finalDataset.push(entry);
    });

    return finalDataset;
  };

  const getValueType = (value) => {
    let type = typeof value;
    if (type === "object") {
      return type;
    }
    try {
      let parsed = JSON.parse(value);
      if (typeof parsed === "number") {
        type = "number";
      } else if (typeof parsed === "boolean") {
        type = "boolean";
      } else if (typeof parsed === "object") {
        type = "object";
      } else {
        type = "string";
      }
    } catch (err) {
      type = "string";
    }
    return type;
  };

  const inferDatasetTypes = () => {
    let datasetTypes = [];
    // Infer the dataset types based on the first entry
    for (let i = 0; i < datasetKeys.length; i++) {
      let key = datasetKeys[i];
      let firstEntry = datasetData[0][key];
      let type = getValueType(firstEntry);
      datasetTypes.push(type);
    }
    setDatasetTypes(datasetTypes);
    if (datasetInitializing) {
      setTimeout(() => {
        setDatasetInitializing(false);
      }, 10);
    }
  };

  const handleKeyUpdate = (i, newKey) => {
    const oldKey = datasetKeys[i];
    let data = datasetData.map((d) => {
      d[newKey] = d[oldKey];
      delete d[oldKey];
      return d;
    });
    let keys = datasetKeys.map((k, j) => {
      if (i == j) {
        return newKey;
      }
      return k;
    });
    setDatasetData(data);
    setDatasetKeys(keys);
  };

  const newKey = () => {
    let base = "new_key";
    let idx = 0;
    for (let i = 0; i < datasetKeys.length; i++) {
      if (`${base}_${idx}` == datasetKeys[i]) {
        idx += 1;
        i = 0;
      }
    }
    return `${base}_${idx}`;
  };

  const handleNewKey = (i) => {
    let keys = datasetKeys.map((k) => k);
    let n = newKey();
    keys.splice(i + 1, 0, newKey());

    let data = datasetData.map((d) => {
      d[n] = "";
      return d;
    });
    setDatasetData(data);
    setDatasetKeys(keys);

    let types = datasetTypes;
    types[i + 1] = "string";
    setDatasetTypes(types);
  };

  const handleDeleteKey = (i) => {
    let data = datasetData.map((d) => {
      delete d[datasetKeys[i]];
      return d;
    });

    let keys = datasetKeys.map((k) => k);
    keys.splice(i, 1);

    setDatasetData(data);
    setDatasetKeys(keys);
  };

  const handleValueChange = (i, k, value) => {
    let data = datasetData.map((d, j) => {
      if (i == j) {
        d[k] = value;
      }
      return d;
    });
    setDatasetData(data);
  };

  const handleNewEntry = (i) => {
    let data = datasetData.map((d) => {
      return d;
    });
    let entry = {};
    datasetKeys.forEach((k) => {
      entry[k] = "";
    });
    data.splice(i + 1, 0, entry);
    setDatasetData(data);
  };

  const handleDeleteEntry = (i) => {
    let data = datasetData.map((d) => {
      return d;
    });
    data.splice(i, 1);
    setDatasetData(data);
  };

  const handleFileLoaded = (e) => {
    const content = e.target.result;
    let data = [];
    try {
      data = content
        .split("\n")
        .filter((l) => {
          return l.length > 0;
        })
        .map((l, i) => {
          try {
            return JSON.parse(l);
          } catch (e) {
            e.line = i;
            throw e;
          }
        });
    } catch (e) {
      window.alert(`Error parsing JSONL line ${e.line}: ${e}`);
      return;
    }
    if (data.length > 256) {
      window.alert("Dataset size is currently limited to 256 entries");
      return;
    }
    let keys = [];
    try {
      keys = checkDatasetData(data);
    } catch (e) {
      window.alert(`${e}`);
    }

    setDatasetKeys(keys);
    setDatasetData(data);
    setDatasetTypes([]);
    onUpdate(datasetInitializing, datasetTypesValidation(), {
      name: datasetName,
      keys: datasetKeys,
      description: datasetDescription || "",
      data: datasetData,
    });
  };

  const handleFileUpload = (file) => {
    if (file.size > 1024 * 512) {
      window.alert("JSONL upload size is currently limited to 512KB");
      return;
    }
    let fileData = new FileReader();
    fileData.onloadend = handleFileLoaded;
    fileData.readAsText(file);
  };

  useEffect(() => {
    // Validate the dataset types and dataset name
    let valid = datasetTypesValidation() && datasetNameValidation();

    if (onUpdate) {
      // TODO(spolu): Optimize, as it might not be great to send the entire data on each update.
      onUpdate(datasetInitializing, valid, {
        name: datasetName,
        keys: datasetKeys,
        description: datasetDescription || "",
        data: exportDataset(),
      });
    }
  }, [datasetName, datasetDescription, datasetData, datasetKeys, datasetTypes]);

  return (
    <div>
      <div className="mt-2 grid gap-y-4 gap-x-4 sm:grid-cols-5">
        <div className="sm:col-span-1">
          <label
            htmlFor="datasetName"
            className="block text-sm font-medium text-gray-700"
          >
            Dataset Name
          </label>
          <div className="mt-1 flex rounded-md shadow-sm">
            <input
              disabled={readOnly || nameDisabled}
              type="text"
              name="name"
              id="datasetName"
              className={classNames(
                "block w-full min-w-0 flex-1 rounded-md sm:text-sm",
                datasetNameError
                  ? "border-gray-300 focus:border-red-500 border-red-500 focus:ring-red-500"
                  : "border-gray-300 focus:border-violet-500 focus:ring-violet-500"
              )}
              value={datasetName}
              onChange={(e) => setDatasetName(e.target.value)}
            />
          </div>
        </div>

        <div className="sm:col-span-4">
          <div className="flex justify-between">
            <label
              htmlFor="datasetDescription"
              className="block text-sm font-medium text-gray-700"
            >
              Description
            </label>
            <div className="font-normal text-gray-400 text-sm">optional</div>
          </div>
          <div className="mt-1 flex rounded-md shadow-sm">
            <input
              disabled={readOnly}
              type="text"
              name="description"
              id="datasetDescription"
              className="block w-full min-w-0 flex-1 rounded-md border-gray-300 focus:border-violet-500 focus:ring-violet-500 sm:text-sm"
              value={datasetDescription || ""}
              onChange={(e) => setDatasetDescription(e.target.value)}
            />
          </div>
        </div>

        <div className="mt-4 sm:col-span-5">
          <h3 className="text-sm font-medium text-gray-700">Schema</h3>
          {!readOnly ? (
            <p className="mt-2 text-sm text-gray-500">
              Set the properties and types to ensure your dataset is valid when
              you update it.
            </p>
          ) : null}
        </div>

        <div className="sm:col-span-5">
          <div className="space-y-[1px]">
            {datasetKeys.map((k, j) => (
              <div key={j} className="grid sm:grid-cols-10">
                <div className="sm:col-span-3">
                  <div className="flex group items-center bg-slate-300">
                    <div className="flex flex-1">
                      <input
                        className={classNames(
                          "px-1 py-1 font-normal text-[13px] font-mono bg-slate-300 border-0 outline-none focus:outline-none w-full",
                          readOnly
                            ? "border-white ring-0 focus:ring-0 focus:border-white"
                            : "border-white ring-0 focus:border-gray-300 focus:ring-0"
                        )}
                        readOnly={readOnly}
                        value={k}
                        onChange={(e) => {
                          handleKeyUpdate(j, e.target.value);
                        }}
                      />
                    </div>
                    {!readOnly ? (
                      <>
                        {datasetKeys.length > 1 ? (
                          <div className="flex flex-initial w-4">
                            <XCircleIcon
                              className="h-4 w-4 hidden group-hover:block text-gray-400 hover:text-red-500 cursor-pointer"
                              onClick={(e) => {
                                handleDeleteKey(j);
                              }}
                            />
                          </div>
                        ) : null}
                        <div className="flex flex-initial w-4 mr-2">
                          <PlusCircleIcon
                            className="h-4 w-4 hidden group-hover:block text-gray-400 hover:text-emerald-500 cursor-pointer"
                            onClick={(e) => {
                              handleNewKey(j);
                            }}
                          />
                        </div>
                      </>
                    ) : null}
                  </div>
                </div>
                <div className="sm:col-span-7 bg-slate-100">
                  {readOnly ? (
                    <span className="text-gray-700 block px-4 py-2 text-sm cursor-pointer whitespace-nowrap">
                      {datasetTypes[j] ? datasetTypes[j] : "string"}
                    </span>
                  ) : (
                    <div className="inline-flex" role="group">
                      {["string", "number", "boolean", "object"].map((type) => (
                        <button
                          key={type}
                          type="button"
                          disabled={readOnly}
                          className={classNames(
                            datasetTypes && datasetTypes[j] == type
                              ? "text-gray-900 font-semibold underline underline-offset-4"
                              : "text-gray-700 font-normal hover:text-gray-900",
                            "px-1 py-1 text-[13px] font-mono"
                          )}
                          onClick={(e) => {
                            let types = [...datasetTypes];
                            types[j] = type;
                            setDatasetTypes(types);
                          }}
                        >
                          {type == "object" ? "JSON" : type}
                        </button>
                      ))}
                    </div>
                  )}
                </div>
              </div>
            ))}
          </div>
        </div>

        <div className="mt-4 sm:col-span-5">
          <h3 className="text-sm font-medium text-gray-700">Data</h3>
          {!readOnly ? (
            <p className="mt-2 text-sm text-gray-500">
              Add and edit your dataset entries below. You can insert or remove
              entries using buttons on the right.
            </p>
          ) : null}
          <div className="mt-4 w-full leading-4">
            <div className="">
              <ul className="space-y-2">
                {datasetData.map((d, i) => (
                  <li key={i} className="space-y-[1px]">
                    {datasetKeys.map((k, j) => (
                      <div key={j} className="grid grid-cols-10">
                        <div className="col-span-3">
                          <div className="flex group items-center bg-slate-300">
                            <input
                              className={classNames(
                                "flex-1 px-1 py-1 text-[13px] font-mono bg-slate-300 border-0 outline-none focus:outline-none",
                                readOnly
                                  ? "border-white ring-0 focus:ring-0 focus:border-white"
                                  : "border-white ring-0 focus:border-gray-300 focus:ring-0"
                              )}
                              readOnly={true}
                              value={k}
                            />
                          </div>
                        </div>
                        <div
                          className={classNames(
                            "col-span-7 inline-grid space-y-0 resize-none text-[13px] font-mono px-0 py-0 border bg-slate-100",
                            d[k] === "" ||
                              !datasetTypes[datasetKeys.indexOf(k)] ||
                              getValueType(d[k]) ===
                                datasetTypes[datasetKeys.indexOf(k)]
                              ? "border-slate-100"
                              : "border-red-500"
                          )}
                        >
                          {datasetTypes[datasetKeys.indexOf(k)] === "object" ? (
                            <CodeEditor
                              readOnly={readOnly}
                              value={
                                typeof d[k] === "string"
                                  ? d[k]
                                  : JSON.stringify(d[k], null, 2)
                              }
                              language="json"
                              onChange={(e) => {
                                handleValueChange(i, k, e.target.value);
                              }}
                              padding={4}
                              className="bg-slate-100"
                              style={{
                                fontSize: 13,
                                fontFamily:
                                  "ui-monospace, SFMono-Regular, SF Mono, Consolas, Liberation Mono, Menlo, monospace",
                                backgroundColor: "rgb(241 245 249)",
                              }}
                            />
                          ) : (
                            <TextareaAutosize
                              minRows={1}
                              className={classNames(
                                "w-full resize-none font-normal text-[13px] font-mono px-1 py-0 bg-transparent border-0 ring-0 focus:ring-0",
                                readOnly ? "text-gray-500" : "text-gray-700"
                              )}
                              readOnly={readOnly}
                              value={d[k]}
                              onChange={(e) => {
                                handleValueChange(i, k, e.target.value);
                              }}
                            />
                          )}
                        </div>
                      </div>
                    ))}
                    {!readOnly ? (
                      <div className="flex justify-end items-center text-xs">
                        {datasetData.length > 1 ? (
                          <div className="flex-initial">
                            <XCircleIcon
                              className="h-4 w-4 text-gray-300 hover:text-red-500 cursor-pointer"
                              onClick={(e) => {
                                handleDeleteEntry(i);
                              }}
                            />
                          </div>
                        ) : null}
                        <div className="flex-initial">
                          <PlusCircleIcon
                            className="h-5 w-5 text-gray-300 hover:text-emerald-500 cursor-pointer"
                            onClick={(e) => {
                              handleNewEntry(i);
                            }}
                          />
                        </div>
                      </div>
                    ) : null}
                  </li>
                ))}
              </ul>
            </div>
            <div className="mt-6 flex flex-row">
              <Button
                onClick={() => {
                  handleNewEntry(datasetData.length - 1);
                }}
              >
                <PlusIcon className="-ml-1 mr-1 h-5 w-5" />
                New Entry
              </Button>
              <div className="flex-1"></div>
              <div className="flex-initial ml-2">
                <Button
                  onClick={() => {
                    var dataStr =
                      "data:text/jsonl;charset=utf-8," +
                      encodeURIComponent(
                        exportDataset()
                          .map((d) => JSON.stringify(d))
                          .join("\n")
                      );
                    var downloadAnchorNode = document.createElement("a");
                    downloadAnchorNode.setAttribute("href", dataStr);
                    downloadAnchorNode.setAttribute(
                      "download",
                      `dataset-${dataset.name}.jsonl`
                    );
                    document.body.appendChild(downloadAnchorNode); // required for firefox
                    downloadAnchorNode.click();
                    downloadAnchorNode.remove();
                  }}
                >
                  <ArrowDownOnSquareIcon className="-ml-1 mr-1 h-5 w-5" />
                  Download
                </Button>
              </div>
              <div className="flex-initial ml-2">
                <input
                  className="hidden"
                  type="file"
                  accept=".jsonl"
                  ref={fileInputRef}
                  onChange={(e) => {
                    handleFileUpload(e.target.files[0]);
                  }}
                ></input>
                {!readOnly ? (
                  <Button
                    onClick={() => {
                      fileInputRef.current?.click();
                    }}
                  >
                    <ArrowUpOnSquareStackIcon className="-ml-1 mr-1 h-5 w-5" />
                    JSONL
                  </Button>
                ) : null}
              </div>
            </div>
          </div>
        </div>
      </div>
    </div>
  );
}<|MERGE_RESOLUTION|>--- conflicted
+++ resolved
@@ -1,10 +1,5 @@
-<<<<<<< HEAD
-import { classNames } from "../../lib/utils";
-import { Button } from "../Button";
-=======
 import { classNames } from "@app/lib/utils";
 import { Button } from "@app/components/Button";
->>>>>>> 4e8d5c20
 import { checkDatasetData } from "@app/lib/datasets";
 import TextareaAutosize from "react-textarea-autosize";
 import { useState, useEffect, useRef } from "react";
