--- conflicted
+++ resolved
@@ -12,7 +12,7 @@
     score: number;
   }[];
   tokenCount: number;
-<<<<<<< HEAD
+  pinned: boolean | null;
 };
 
 export type GensTemplateType = {
@@ -22,7 +22,4 @@
   sId: string;
   visibility: string;
   userId?: number;
-=======
-  pinned: boolean | null;
->>>>>>> c41ec469
 };