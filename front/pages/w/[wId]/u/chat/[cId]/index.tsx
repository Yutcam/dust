--- conflicted
+++ resolved
@@ -14,7 +14,6 @@
   Tooltip,
 } from "@dust-tt/sparkle";
 import { ChevronDownIcon, ChevronRightIcon } from "@heroicons/react/20/solid";
-<<<<<<< HEAD
 import {
   ArrowDownOnSquareIcon,
   ClipboardDocumentListIcon,
@@ -24,10 +23,6 @@
   ClipboardDocumentCheckIcon as ClipboardDocumentCheckIconFull,
   UserCircleIcon,
 } from "@heroicons/react/24/solid";
-=======
-import { DocumentDuplicateIcon } from "@heroicons/react/24/outline";
-import { UserCircleIcon } from "@heroicons/react/24/solid";
->>>>>>> 69de0450
 import { GetServerSideProps, InferGetServerSidePropsType } from "next";
 import Link from "next/link";
 import { useRouter } from "next/router";
