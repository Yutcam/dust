import { NextApiRequest, NextApiResponse } from "next";

import { getApp } from "@app/lib/api/app";
import {
  credentialsFromProviders,
  dustManagedCredentials,
} from "@app/lib/api/credentials";
import { Authenticator, getAPIKey } from "@app/lib/auth";
import { CoreAPI } from "@app/lib/core_api";
import { ReturnedAPIErrorType } from "@app/lib/error";
import { Provider, Run } from "@app/lib/models";
import logger from "@app/logger/logger";
import { apiError, withLogging } from "@app/logger/withlogging";
import { CredentialsType } from "@app/types/provider";
import { RunType } from "@app/types/run";

export type PostRunResponseBody = {
  run: RunType;
};

export const config = {
  api: {
    responseLimit: "8mb",
  },
};

interface PoolCall {
  fn: () => Promise<any>;
  validate: (result: any) => boolean;
  interval: number;
  increment: number;
  maxInterval: number;
  maxAttempts: number;
}

const poll = async ({
  fn,
  validate,
  interval,
  increment,
  maxInterval,
  maxAttempts,
}: PoolCall) => {
  let attempts = 0;

  const executePoll = async (resolve: any, reject: any) => {
    let result = null;
    try {
      result = await fn();
    } catch (e) {
      logger.error(
        {
          error: e,
        },
        "Caught error in executePoll"
      );
      return reject(e);
    }
    attempts++;
    if (interval < maxInterval) interval += increment;

    if (validate(result)) {
      return resolve(result);
    } else if (maxAttempts && attempts === maxAttempts) {
      return reject(
        new Error(
          "The run took too long to complete, retry with `blocking=false` and direct polling of the runId"
        )
      );
    } else {
      setTimeout(executePoll, interval, resolve, reject);
    }
  };

  return new Promise(executePoll);
};

async function handler(
  req: NextApiRequest,
  res: NextApiResponse<PostRunResponseBody | ReturnedAPIErrorType>
): Promise<void> {
  const keyRes = await getAPIKey(req);
  if (keyRes.isErr()) {
    return apiError(req, res, keyRes.error);
  }
<<<<<<< HEAD
  const auth = await Authenticator.fromKey(
=======
  let { auth, keyWorkspaceId } = await Authenticator.fromKey(
>>>>>>> beaff7c8
    keyRes.value,
    req.query.wId as string
  );

  const owner = auth.workspace();
  if (!owner) {
    return apiError(req, res, {
      status_code: 404,
      api_error: {
        type: "app_not_found",
        message: "The app you're trying to run was not found",
      },
    });
  }

  const [app, providers] = await Promise.all([
    getApp(auth, req.query.aId as string),
    Provider.findAll({
      where: {
        workspaceId: keyRes.value.workspaceId,
      },
    }),
  ]);

  if (!app) {
    return apiError(req, res, {
      status_code: 404,
      api_error: {
        type: "app_not_found",
        message: "The app you're trying to run was not found",
      },
    });
  }

  switch (req.method) {
    case "POST":
      if (
        !req.body ||
        !(typeof req.body.specification_hash === "string") ||
        !(typeof req.body.config === "object" && req.body.config !== null) ||
        !Array.isArray(req.body.inputs)
      ) {
        return apiError(req, res, {
          status_code: 400,
          api_error: {
            type: "invalid_request_error",
            message:
              "Invalid request body, `specification_hash` (string), `config` (object), and `inputs` (array) are required.",
          },
        });
      }

      const config = req.body.config;
      const inputs = req.body.inputs;
      const specificationHash = req.body.specification_hash;

      for (const name in config) {
        const c = config[name];
        if (c.type == "input") {
          delete c.dataset;
        }
      }

      let credentials: CredentialsType | null = null;
      if (keyRes.value.isSystem) {
        // Dust managed credentials: system API key (packaged apps).
        credentials = dustManagedCredentials();
      } else {
        credentials = credentialsFromProviders(providers);
      }

      logger.info(
        {
          workspace: {
            sId: owner.sId,
            name: owner.name,
          },
          app: app.sId,
        },
        "App run creation"
      );

      // If `stream` is true, run in streaming mode.
      if (req.body.stream) {
        const runRes = await CoreAPI.createRunStream(
          app.dustAPIProjectId,
          keyWorkspaceId,
          {
            runType: "deploy",
            specificationHash: specificationHash,
            config: { blocks: config },
            inputs,
            credentials,
          }
        );

        if (runRes.isErr()) {
          return apiError(req, res, {
            status_code: 400,
            api_error: {
              type: "run_error",
              message: "There was an error running the app.",
              run_error: runRes.error,
            },
          });
        }
        res.writeHead(200, {
          "Content-Type": "text/event-stream",
          "Cache-Control": "no-cache",
          Connection: "keep-alive",
        });

        try {
          for await (const chunk of runRes.value.chunkStream) {
            res.write(chunk);
            // @ts-expect-error we need to flush for streaming but TS thinks flush() does not exists.
            res.flush();
          }
        } catch (err) {
          logger.error(
            {
              error: err,
            },
            "Error streaming from Dust API"
          );
        }
        res.end();

        let dustRunId: string;
        try {
          dustRunId = await runRes.value.dustRunId;
        } catch (e) {
          logger.error(
            {
              error: "No run ID received from Dust API after consuming stream",
            },
            "Error streaming from Dust API"
          );
          return;
        }

        await Run.create({
          dustRunId,
          appId: app.id,
          runType: "deploy",
          workspaceId: keyRes.value.workspaceId,
        });

        return;
      }

      const runRes = await CoreAPI.createRun(
        app.dustAPIProjectId,
        keyWorkspaceId,
        {
          runType: "deploy",
          specificationHash: specificationHash,
          config: { blocks: config },
          inputs,
          credentials,
        }
      );

      if (runRes.isErr()) {
        return apiError(req, res, {
          status_code: 400,
          api_error: {
            type: "run_error",
            message: "There was an error running the app.",
            run_error: runRes.error,
          },
        });
      }

      await Run.create({
        dustRunId: runRes.value.run.run_id,
        appId: app.id,
        runType: "deploy",
        workspaceId: keyRes.value.workspaceId,
      });

      let run: RunType = runRes.value.run;
      run.specification_hash = run.app_hash;
      delete run.app_hash;

      // If `blocking` is set, poll for run completion.
      if (req.body.blocking) {
        const runId = run.run_id;
        try {
          await poll({
            fn: async () => {
              const run = await CoreAPI.getRunStatus(
                app.dustAPIProjectId,
                runId
              );
              if (run.isErr()) {
                return { status: "error" };
              }
              const r = run.value.run;
              return { status: r.status.run };
            },
            validate: (r) => {
              if (r && r.status == "running") {
                return false;
              }
              return true;
            },
            interval: 128,
            increment: 32,
            maxInterval: 1024,
            maxAttempts: 64,
          });
        } catch (e) {
          return apiError(req, res, {
            status_code: 400,
            api_error: {
              type: "run_error",
              message: `There was an error polling the run status: runId=${runId} error=${e}`,
            },
          });
        }

        // Finally refresh the run object.
        const runRes = await CoreAPI.getRun(app.dustAPIProjectId, runId);
        if (runRes.isErr()) {
          return apiError(req, res, {
            status_code: 400,
            api_error: {
              type: "run_error",
              message: "There was an error retrieving the run while polling.",
              run_error: runRes.error,
            },
          });
        }
        run = runRes.value.run;
        run.specification_hash = run.app_hash;
        delete run.app_hash;
      }

      if (req.body.block_filter && Array.isArray(req.body.block_filter)) {
        run.traces = run.traces.filter((t: any) => {
          return req.body.block_filter.includes(t[0][1]);
        });
        run.status.blocks = run.status.blocks.filter((c: any) => {
          return req.body.block_filter.includes(c.name);
        });
      }

      if (run.status.run === "succeeded" && run.traces.length > 0) {
        run.results = run.traces[run.traces.length - 1][1];
      } else {
        run.results = null;
      }

      res.status(200).json({ run: run as RunType });
      return;

    default:
      return apiError(req, res, {
        status_code: 405,
        api_error: {
          type: "method_not_supported_error",
          message: "The method passed is not supported, POST is expected.",
        },
      });
  }
}

export default withLogging(handler);<|MERGE_RESOLUTION|>--- conflicted
+++ resolved
@@ -83,11 +83,7 @@
   if (keyRes.isErr()) {
     return apiError(req, res, keyRes.error);
   }
-<<<<<<< HEAD
-  const auth = await Authenticator.fromKey(
-=======
-  let { auth, keyWorkspaceId } = await Authenticator.fromKey(
->>>>>>> beaff7c8
+  const { auth, keyWorkspaceId } = await Authenticator.fromKey(
     keyRes.value,
     req.query.wId as string
   );
