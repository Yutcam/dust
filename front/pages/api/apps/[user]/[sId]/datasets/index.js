<<<<<<< HEAD
import { unstable_getServerSession } from "next-auth/next";
import { authOptions } from "../../../../auth/[...nextauth]";
import { User, App, Dataset } from "../../../../../../lib/models";
import { checkDatasetData } from "@app/lib/datasets";
import { Op } from "sequelize";
=======
import { unstable_getServerSession } from 'next-auth/next';
import { authOptions } from '@app/pages/api/auth/[...nextauth]';
import { User, App, Dataset } from '@app/lib/models';
import { checkDatasetData } from '@app/lib/datasets';
import { Op } from 'sequelize';
>>>>>>> 4e8d5c20

const { DUST_API } = process.env;

export default async function handler(req, res) {
  const session = await unstable_getServerSession(req, res, authOptions);

  let user = await User.findOne({
    where: {
      username: req.query.user,
    },
  });

  if (!user) {
    res.status(404).end();
    return;
  }

  const readOnly = !(
    session && session.provider.id.toString() === user.githubId
  );

  let [app] = await Promise.all([
    App.findOne({
      where: readOnly
        ? {
            userId: user.id,
            sId: req.query.sId,
            visibility: {
              [Op.or]: ["public", "unlisted"],
            },
          }
        : {
            userId: user.id,
            sId: req.query.sId,
          },
      attributes: [
        "id",
        "uId",
        "sId",
        "name",
        "description",
        "visibility",
        "savedSpecification",
        "updatedAt",
        "dustAPIProjectId",
      ],
    }),
  ]);

  if (!app) {
    res.status(404).end();
    return;
  }

  switch (req.method) {
    case "GET":
      let datasets = await Dataset.findAll({
        where: {
          userId: user.id,
          appId: app.id,
        },
        order: [["updatedAt", "DESC"]],
        attributes: ["id", "name", "description"],
      });

      res.status(200).json({ datasets });
      break;

    case "POST":
      if (readOnly) {
        res.status(401).end();
        return;
      }

      if (
        !req.body ||
        !(typeof req.body.name == "string") ||
        !(typeof req.body.description == "string") ||
        !Array.isArray(req.body.data)
      ) {
        res.status(400).end();
        break;
      }

      // Check that dataset does not already exist.
      let existing = await Dataset.findAll({
        where: {
          userId: user.id,
          appId: app.id,
        },
        attributes: ["name"],
      });

      let exists = false;
      existing.forEach((e) => {
        if (e.name == req.body.name) {
          exists = true;
        }
      });
      if (exists) {
        res.status(400).end();
        break;
      }

      // Check data validity.
      try {
        checkDatasetData(req.body.data);
      } catch (e) {
        res.status(400).end();
        break;
      }

      // Reorder all keys as Dust API expects them ordered.
      let data = req.body.data.map((d) => {
        return Object.keys(d)
          .sort()
          .reduce((obj, key) => {
            obj[key] = d[key];
            return obj;
          }, {});
      });
      //console.log("DATASET UPLOAD", data);

      // Register dataset with the Dust internal API.
      const r = await fetch(
        `${DUST_API}/projects/${app.dustAPIProjectId}/datasets`,
        {
          method: "POST",
          headers: {
            "Content-Type": "application/json",
          },
          body: JSON.stringify({
            dataset_id: req.body.name,
            data,
          }),
        }
      );
      const d = await r.json();
      if (d.error) {
        res.status(500).end();
        break;
      }

      let description = req.body.description ? req.body.description : null;

      let dataset = await Dataset.create({
        name: req.body.name,
        description,
        userId: user.id,
        appId: app.id,
      });

      res.status(201).json({
        dataset: {
          name: req.body.name,
          description,
        },
      });
      break;

    default:
      res.status(405).end();
      break;
  }
}<|MERGE_RESOLUTION|>--- conflicted
+++ resolved
@@ -1,16 +1,8 @@
-<<<<<<< HEAD
-import { unstable_getServerSession } from "next-auth/next";
-import { authOptions } from "../../../../auth/[...nextauth]";
-import { User, App, Dataset } from "../../../../../../lib/models";
-import { checkDatasetData } from "@app/lib/datasets";
-import { Op } from "sequelize";
-=======
 import { unstable_getServerSession } from 'next-auth/next';
 import { authOptions } from '@app/pages/api/auth/[...nextauth]';
 import { User, App, Dataset } from '@app/lib/models';
 import { checkDatasetData } from '@app/lib/datasets';
 import { Op } from 'sequelize';
->>>>>>> 4e8d5c20
 
 const { DUST_API } = process.env;
 
