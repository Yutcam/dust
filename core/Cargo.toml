[package]
name = "dust"
version = "0.1.0"
edition = "2021"

[[bin]]
name = "dust"
path = "bin/dust.rs"

[[bin]]
name = "dust-api"
path = "bin/dust_api.rs"

[dependencies]
anyhow = "1.0"
serde = { version = "1.0", features = ["rc", "derive"] }
serde_json = "1.0"
pest = "2.0"
pest_derive = "2.0"
js-sandbox = "0.2.0-rc.0"
clap = { version = "3.2", features = ["derive"] }
colored = "2.0"
shellexpand = "2.1"
blake3 = "1.3"
async-trait = "0.1"
hyper = { version = "0.14", features = ["full"] }
tokio = { version = "1.20", features = ["full"] }
hyper-tls = "0.5"
itertools = "0.10"
async-fs = "1.6"
futures = "0.3"
async-std = "1.12"
lazy_static = "1.4"
regex = "1.6"
rand = "0.8"
uuid = { version = "1.1", features = ["v4"] }
parking_lot = "0.12"
chrono = "0.4"
axum = "0.5"
rusqlite = { version = "0.28", features = ["bundled", "chrono", "serde_json"] }
r2d2_sqlite = "0.21"
r2d2 = "0.8"
tokio-postgres = "0.7"
bb8 = "0.8"
bb8-postgres = "0.8"
<<<<<<< HEAD
urlencoding = "2.1.2"
=======
urlencoding = "2.1"
>>>>>>> 757ad786
<|MERGE_RESOLUTION|>--- conflicted
+++ resolved
@@ -43,8 +43,4 @@
 tokio-postgres = "0.7"
 bb8 = "0.8"
 bb8-postgres = "0.8"
-<<<<<<< HEAD
-urlencoding = "2.1.2"
-=======
-urlencoding = "2.1"
->>>>>>> 757ad786
+urlencoding = "2.1"